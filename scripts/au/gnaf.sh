--- conflicted
+++ resolved
@@ -17,14 +17,8 @@
 sudo -u postgres psql -c 'CREATE EXTENSION postgis'
 
 # fetch data/resources
-<<<<<<< HEAD
-curl -s 'https://s3-ap-southeast-2.amazonaws.com/datagovau/FEB16_AdminBounds_ESRI.zip' -o $TMP/gnaf-admin.zip &
-curl -s 'https://s3-ap-southeast-2.amazonaws.com/datagovau/FEB16_GNAF%2BEULA_PipeSeparatedValue_20160222170142.zip' -o $TMP/gnaf.zip &
-=======
-git clone https://github.com/minus34/gnaf-loader.git $TMP/gnaf-loader &
 curl -s 'https://s3-ap-southeast-2.amazonaws.com/datagovau/MAY16_AdminBounds_ESRIShapefileorDBFfile_20160523140152.zip' -o $TMP/gnaf-admin.zip &
 curl -s 'https://s3-ap-southeast-2.amazonaws.com/datagovau/MAY16_GNAF%2BEULA_PipeSeparatedValue_20160523140820.zip' -o $TMP/gnaf.zip &
->>>>>>> 2c12a279
 wait
 parallel "unzip -d $TMP/{} $TMP/{}.zip" ::: gnaf gnaf-admin
 
@@ -33,19 +27,11 @@
 BOUNDARY_DIR="$(find $TMP -type d | grep -v 'Administrative Boundaries' | head -n1)"
 
 # load data into tables
-<<<<<<< HEAD
 python /usr/local/gnaf-loader/load-gnaf.py \
     --pguser gnafun --pgdb gnafdb --pgpassword gnafpw \
     --gnaf-tables-path "$GNAF_DIR" \
-    --admin-bdys-path "$BOUNDARY_DIR"
-=======
-python $TMP/gnaf-loader/load-gnaf.py \
-    --pguser $PGUSER \
-    --pgdb $DBNAME \
-    --gnaf-tables-path "$GNAF_DIR" \
     --admin-bdys-path "$BOUNDARY_DIR" \
     --raw-unlogged
->>>>>>> 2c12a279
 
 # select output from tables
 echo "CREATE TABLE openaddresses AS
