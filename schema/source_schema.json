--- conflicted
+++ resolved
@@ -1,17 +1,4 @@
 {
-<<<<<<< HEAD
-    "$schema": "http://json-schema.org/draft-04/schema#",
-    "title": "Source",
-    "description": "An OpenAddresses source",
-    "type": "object",
-    "required": [
-        "type",
-        "data",
-        "coverage"
-    ],
-    "additionalProperties": false,
-    "properties": {
-=======
   "$schema": "http://json-schema.org/draft-04/schema#",
   "title": "Source",
   "description": "An OpenAddresses source",
@@ -178,7 +165,6 @@
       "required": ["number", "street"],
       "additionalProperties": false,
       "properties": {
->>>>>>> b643c13d
         "type": {
             "type": "string",
             "enum": [
