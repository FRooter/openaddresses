--- conflicted
+++ resolved
@@ -1,4 +1,5 @@
 {
+    "schema": 2,
     "coverage": {
         "US Census": {
             "geoid": "42027",
@@ -9,8 +10,6 @@
         "state": "pa",
         "county": "Dauphin"
     },
-<<<<<<< HEAD
-    "schema": 2,
     "layers": {
         "addresses": [
             {
@@ -23,45 +22,20 @@
                     "address": "2 South Second Street, Harrisburg, PA  17101-1295"
                 },
                 "website": "https://data-dauphinco.opendata.arcgis.com/",
-                "data": "https://gis.dauphincounty.org/arcgis/rest/services/Municipal/Muni_Basemap/MapServer/0",
+                "data": "https://gis.dauphincounty.org/arcgis/rest/services/Parcels/MapServer/1",
                 "protocol": "ESRI",
                 "conform": {
                     "format": "geojson",
-                    "number": "ST_NUM",
+                    "number": "house_number",
                     "street": [
-                        "DIRPRE",
-                        "FEANME",
-                        "FEATYP",
-                        "DIRSUF"
+                        "prefix_directional",
+                        "street_name",
+                        "street_suffix"
                     ],
-                    "city": "MUN",
-                    "unit": "LV_APT",
-                    "postcode": "ZIP",
-                    "addrtype": "FCODE"
+                    "city": "MUNICIPALITY",
+                    "id": "PID"
                 }
             }
         ]
-=======
-    "contact": {
-        "name": "Megan Birch",
-        "title": "GIS Coordinator",
-        "phone": "(717) 780-6262",
-        "email": "MBirch@dauphinc.org",
-        "address": "2 South Second Street, Harrisburg, PA  17101-1295"
-    },
-    "website": "https://data-dauphinco.opendata.arcgis.com/",
-    "data": "https://gis.dauphincounty.org/arcgis/rest/services/Parcels/MapServer/1",
-    "protocol": "ESRI",
-    "conform": {
-        "format": "geojson",
-        "number": "house_number",
-        "street": [
-            "prefix_directional",
-            "street_name",
-            "street_suffix"
-        ],
-        "city": "MUNICIPALITY",
-        "id": "PID"
->>>>>>> b8094f62
     }
 }