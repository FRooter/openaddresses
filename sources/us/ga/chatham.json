--- conflicted
+++ resolved
@@ -11,21 +11,6 @@
     },
     "attribution": "City of Savannah",
     "data": "http://sagisservices.thempc.org/saint/rest/services/OpenData/Address_pts/MapServer/0",
-<<<<<<< HEAD
-    "website": "http://data.sagis.opendata.arcgis.com/datasets/8c6bf76b483347e19495b50ab445a574_0",
-    "type": "ESRI",
-    "conform": {
-        "type": "geojson",
-        "number": "STNUM",
-        "street": [
-            "STDIR",
-            "STNAME",
-            "STSUFFIX",
-            "STSUF_DIR"
-        ],
-        "unit": "UNIT",
-        "city": "MUNICPLT",
-=======
     "website": "http://sagis.maps.arcgis.com/home/",
     "type": "ESRI",
     "conform": {
@@ -37,7 +22,6 @@
             "STNAME",
             "STSUFFIX"
         ],
->>>>>>> 33f3c913
         "postcode": "ZIP"
     }
 }