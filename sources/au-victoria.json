--- conflicted
+++ resolved
@@ -12,18 +12,8 @@
     "conform": {
         "type": "shapefile",
         "file": "ll_gda94/sde_shape/whole/VIC/VMADD/layer/address.shp",
-<<<<<<< HEAD
-<<<<<<< HEAD
-        "lon": "Y",
-        "lat": "X",
-=======
         "lon": "X",
         "lat": "Y",
->>>>>>> 63832be... adding conform info & pointer to cached data
-=======
-        "lon": "X",
-        "lat": "Y",
->>>>>>> f9b47f5f
         "number": "NUM_ADD",
         "street": "auto_street",
         "merge": ["ROAD_NAME", "ROAD_TYPE"]
