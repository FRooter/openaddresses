--- conflicted
+++ resolved
@@ -16,13 +16,8 @@
         "addresses": [
             {
                 "name": "county",
-<<<<<<< HEAD
-                "data": "https://opendata.arcgis.com/datasets/588a00fa0451426386ca2f6195555601_0.zip",
                 "website": "https://insights-york.opendata.arcgis.com/datasets/address-point?geometry=-81.419%2C43.714%2C-77.510%2C44.405",
-                "attribution": "York Region",
-=======
                 "data": "https://ww3.yorkmaps.ca/arcgis/rest/services/Geocortex/OpenData/MapServer/6",
-                "website": "https://hub.arcgis.com/datasets/ced892b850d54b17b88818b531acb456_6",
                 "license": {
                     "url": "https://insights-york.opendata.arcgis.com/datasets/york-region-open-data-licence",
                     "text": "Contains public sector information made available under The Regional Municipality of York's Open Data Licence.",
@@ -31,7 +26,6 @@
                     "share-alike": false   
                 },
                 "attribution": "CC-BY York Region",
->>>>>>> c748c2ad
                 "protocol": "ESRI",
                 "conform": {
                     "format": "geojson",
