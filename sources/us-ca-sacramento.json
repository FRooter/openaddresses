{
    "coverage": {
        "country": "us",
        "state": "ca",
        "county": "Sacramento"
    },
    "data": "http://www.sacgis.org/GISDataPub/Data/PARCELS_WITHOUT_OWNERS.zip",
    "website": "http://www.cityofsacramento.org/gis/data.html",
    "type": "http",
    "compression": "zip",
<<<<<<< HEAD
    "fingerprint": "ad09cd0ad9ad7463429021296c6702dc",
    "version": "20140613",
    "cache": "http://s3.amazonaws.com/openaddresses/20140613/us-ca-sacramento.zip"
=======
    "fingerprint": "07e7909191c682c4dd370149d0f65ac6",
    "version": "20140408",
    "cache": "http://s3.amazonaws.com/openaddresses/us-ca-sacramento.zip",
    "conform": {
        "lon": "x",
        "lat": "y",
        "number": "STREET_NBR",
        "street": "STREET_NAM",
        "type": "shapefile-polygon"
    },
    "processed": "http://s3.amazonaws.com/openaddresses/us-ca-sacramento.csv"
>>>>>>> d53548f4
}<|MERGE_RESOLUTION|>--- conflicted
+++ resolved
@@ -8,14 +8,9 @@
     "website": "http://www.cityofsacramento.org/gis/data.html",
     "type": "http",
     "compression": "zip",
-<<<<<<< HEAD
     "fingerprint": "ad09cd0ad9ad7463429021296c6702dc",
     "version": "20140613",
-    "cache": "http://s3.amazonaws.com/openaddresses/20140613/us-ca-sacramento.zip"
-=======
-    "fingerprint": "07e7909191c682c4dd370149d0f65ac6",
-    "version": "20140408",
-    "cache": "http://s3.amazonaws.com/openaddresses/us-ca-sacramento.zip",
+    "cache": "http://s3.amazonaws.com/openaddresses/20140613/us-ca-sacramento.zip",
     "conform": {
         "lon": "x",
         "lat": "y",
@@ -24,5 +19,4 @@
         "type": "shapefile-polygon"
     },
     "processed": "http://s3.amazonaws.com/openaddresses/us-ca-sacramento.csv"
->>>>>>> d53548f4
 }