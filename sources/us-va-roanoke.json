{
    "coverage": {
        "country": "us",
        "state": "va",
        "county": "Roanoke"
    },
    "data": "http://arcgisweb.roanokecountyva.gov/arcgisweb/rest/services/Basemaps/Streets_Basemap/MapServer/170",
    "type": "ESRI",
<<<<<<< HEAD
    "website": "http://gisre.roanokeva.gov/",
    "fingerprint": "42ae1ff1933d82e7dcdfc07e4b22d622",
    "version": "20140814",
    "cache": "http://s3.amazonaws.com/openaddresses/20140814/us-va-roanoke.json"
=======
    "website": "http://www.roanokecountyva.gov/index.aspx?nid=76"
>>>>>>> f8b8329b
}<|MERGE_RESOLUTION|>--- conflicted
+++ resolved
@@ -6,12 +6,8 @@
     },
     "data": "http://arcgisweb.roanokecountyva.gov/arcgisweb/rest/services/Basemaps/Streets_Basemap/MapServer/170",
     "type": "ESRI",
-<<<<<<< HEAD
     "website": "http://gisre.roanokeva.gov/",
     "fingerprint": "42ae1ff1933d82e7dcdfc07e4b22d622",
     "version": "20140814",
     "cache": "http://s3.amazonaws.com/openaddresses/20140814/us-va-roanoke.json"
-=======
-    "website": "http://www.roanokecountyva.gov/index.aspx?nid=76"
->>>>>>> f8b8329b
 }