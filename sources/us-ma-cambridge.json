{
    "coverage": {
        "country": "us",
        "state": "ma",
        "city": "Cambridge"
    },
    "data": "https://raw.githubusercontent.com/cambridgegis/cambridgegis_data_address/master/Address_Points/ADDRESS_AddressPoints.geojson",
    "website": "https://github.com/cambridgegis/cambridgegis_data_address/blob/master/Address_Points/ADDRESS_AddressPoints.geojson",
    "year": 2014,
    "type": "http",
<<<<<<< HEAD
    "fingerprint": "239c5d2aecf45996ec0b771cbe78b26b",
    "version": "20140613",
    "cache": "http://s3.amazonaws.com/openaddresses/20140613/us-ma-cambridge"
=======
    "fingerprint": "30f56ae215e3b1b062aadcef106602f4",
    "version": "20140417",
    "cache": "http://s3.amazonaws.com/openaddresses/us-ma-cambridge",
    "conform": {
        "type": "geojson",
        "lon": "x",
        "lat": "y",
        "number": "StNm",
        "street": "StName"
    },
    "processed": "http://s3.amazonaws.com/openaddresses/us-ma-cambridge.csv"
>>>>>>> d53548f4
}<|MERGE_RESOLUTION|>--- conflicted
+++ resolved
@@ -8,14 +8,9 @@
     "website": "https://github.com/cambridgegis/cambridgegis_data_address/blob/master/Address_Points/ADDRESS_AddressPoints.geojson",
     "year": 2014,
     "type": "http",
-<<<<<<< HEAD
     "fingerprint": "239c5d2aecf45996ec0b771cbe78b26b",
     "version": "20140613",
-    "cache": "http://s3.amazonaws.com/openaddresses/20140613/us-ma-cambridge"
-=======
-    "fingerprint": "30f56ae215e3b1b062aadcef106602f4",
-    "version": "20140417",
-    "cache": "http://s3.amazonaws.com/openaddresses/us-ma-cambridge",
+    "cache": "http://s3.amazonaws.com/openaddresses/20140613/us-ma-cambridge",
     "conform": {
         "type": "geojson",
         "lon": "x",
@@ -24,5 +19,4 @@
         "street": "StName"
     },
     "processed": "http://s3.amazonaws.com/openaddresses/us-ma-cambridge.csv"
->>>>>>> d53548f4
 }