--- conflicted
+++ resolved
@@ -1,18 +1,11 @@
 {
     "cache": "http://s3.amazonaws.com/data.openaddresses.io/cache/us-or-portland.zip",
-    "compression": "zip",
     "coverage": {
         "country": "us",
         "city": "Portland",
         "state": "or"
     },
-<<<<<<< HEAD
-    "fingerprint": "27e7d4779e17bbf6aac135ebecd1cfdd",
-=======
-    "data": "ftp://ftp02.portlandoregon.gov/CivicApps/address.zip",
-    "type": "ftp",
     "compression": "zip",
->>>>>>> b6c1b491
     "conform": {
         "number": "address_number",
         "lon": "x",
