--- conflicted
+++ resolved
@@ -7,14 +7,9 @@
     "data": "http://gis.cityoforange.org/orangegis/rest/services/ParcelsOutline/MapServer/0",
     "website": "http://cityoforange.org/",
     "type": "ESRI",
-<<<<<<< HEAD
     "fingerprint": "f675c8b90008986a3e8a9aba6459f3b1",
     "version": "20140613",
     "cache": "http://s3.amazonaws.com/openaddresses/20140613/us-ca-orange.json"
-=======
-    "fingerprint": "dd66202574ac4792026d053f3b584782",
-    "version": "20140504",
-    "cache": "http://s3.amazonaws.com/openaddresses/us-ca-orange.json",
     "conform": {
         "type": "geojson",
         "split": "MAILSTREET",
@@ -24,5 +19,4 @@
         "street": "auto_street"
     },
     "processed": "http://s3.amazonaws.com/openaddresses/us-ca-orange.csv"
->>>>>>> d53548f4
 }